--- conflicted
+++ resolved
@@ -109,19 +109,12 @@
     Serializer for settings in the canonical form of a workout
     '''
     setting_obj_list = SettingSerializer(many=True)
-<<<<<<< HEAD
-    setting_list = serializers.Field()
-    weight_list = serializers.ReadOnlyField()
-    setting_text = serializers.Field()
-    comment_list = serializers.Field()
-=======
     setting_list = serializers.ReadOnlyField()
     reps_list = serializers.ReadOnlyField()
     has_weight = serializers.ReadOnlyField()
     weight_list = serializers.ReadOnlyField()
     setting_text = serializers.ReadOnlyField()
     comment_list = serializers.ReadOnlyField()
->>>>>>> abd6a7a4
     obj = ExerciseSerializer()
 
 
