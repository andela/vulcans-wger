--- conflicted
+++ resolved
@@ -18,31 +18,21 @@
 import uuid
 import datetime
 
-<<<<<<< HEAD
 from actstream import action
 
-from django.shortcuts import render
-from django.shortcuts import get_object_or_404
-=======
 from django.shortcuts import render, get_object_or_404
->>>>>>> 9f2f11be
 from django.http import HttpResponseRedirect, HttpResponseForbidden
 from django.core.context_processors import csrf
 from django.core.urlresolvers import reverse, reverse_lazy
 from django.utils.translation import ugettext_lazy, ugettext as _
 from django.contrib.auth.decorators import login_required
-<<<<<<< HEAD
-from django.views.generic import DeleteView
-from django.views.generic import UpdateView
-
+from django.views.generic import DeleteView, UpdateView
+
+from wger.utils.helpers import make_token
 from wger.groups.models import (
     Group,
     Membership
 )
-=======
-from django.views.generic import DeleteView, UpdateView
-
->>>>>>> 9f2f11be
 from wger.manager.models import (
     Workout,
     WorkoutSession,
@@ -50,14 +40,6 @@
     Schedule,
     Day
 )
-<<<<<<< HEAD
-from wger.manager.forms import WorkoutForm
-from wger.manager.forms import WorkoutSessionHiddenFieldsForm
-from wger.manager.forms import WorkoutCopyForm
-from wger.utils.generic_views import WgerFormMixin
-from wger.utils.generic_views import WgerDeleteMixin
-from wger.utils.generic_views import WgerPermissionMixin
-=======
 from wger.manager.forms import (
     WorkoutForm,
     WorkoutSessionHiddenFieldsForm,
@@ -68,8 +50,6 @@
     WgerDeleteMixin,
     WgerPermissionMixin
 )
->>>>>>> 9f2f11be
-from wger.utils.helpers import make_token
 
 
 logger = logging.getLogger(__name__)
