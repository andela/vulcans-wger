--- conflicted
+++ resolved
@@ -12,12 +12,9 @@
 
 <ul>
     <li>Calendar view to more easily check workout logs</li>
-<<<<<<< HEAD
+    <li>Add "gym mode" with timer to do and log the workout while at the gym<li>
     <li>Add automatic email remainders for new workouts</li>
     <li>New iCal export to add workouts and schedules e.g. to google calendar</li>
-=======
-    <li>Add "gym mode" with timer to do and log the workout while at the gym<li>
->>>>>>> 663684c8
 </ul>
 
 
