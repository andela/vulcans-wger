--- conflicted
+++ resolved
@@ -39,18 +39,14 @@
 )
 
 from wger.gym.forms import GymUserAddForm, GymUserPermisssionForm
-<<<<<<< HEAD
-from wger.gym.helpers import get_user_last_activity, is_any_gym_admin
 from wger.groups.models import Group as WgerGroup
 from wger.config.models import GymConfig as GlobalGymConfig
 from wger.utils.helpers import password_generator
-=======
 from wger.gym.helpers import (
     get_user_last_activity,
     is_any_gym_admin,
     get_permission_list
 )
->>>>>>> 184d6386
 from wger.gym.models import (
     Gym,
     GymAdminConfig,
@@ -129,18 +125,11 @@
         '''
         context = super(GymUserListView, self).get_context_data(**kwargs)
         context['gym'] = Gym.objects.get(pk=self.kwargs['pk'])
-<<<<<<< HEAD
         context['teams'] = WgerGroup.objects.filter(gym_id=self.kwargs['pk'])
-        context['admin_count'] = len([i for i in context['object_list']
-                                      if i['perms']['any_admin']])
-        context['user_count'] = len([i for i in context['object_list']
-                                     if not i['perms']['any_admin']])
-=======
         context['admin_count'] = len(context['object_list']['admins'])
         context['user_count'] = len(context['object_list']['members'])
         context['user_table'] = {'keys': [_('ID'), _('Username'), _('Name'), _('Last activity')],
                                  'users': context['object_list']['members']}
->>>>>>> 184d6386
         return context
 
 
